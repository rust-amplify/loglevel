--- conflicted
+++ resolved
@@ -5,7 +5,6 @@
 use loglevel::LogLevel;
 
 fn main() -> Result<(), Box<dyn Error>> {
-<<<<<<< HEAD
     let matches = Command::new(env!("CARGO_PKG_NAME"))
         .arg(
             Arg::new("verbose")
@@ -53,11 +52,9 @@
     };
 
    log_level.apply_custom(None, false, json)?;
-=======
     let log_level = LogLevel::from_args();
 
     log_level.apply();
->>>>>>> 35a3f4f8
 
     log::error!("This is an error");
     log::warn!("This is a warning");
